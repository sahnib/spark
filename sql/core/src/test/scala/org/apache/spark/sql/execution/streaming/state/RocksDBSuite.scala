--- conflicted
+++ resolved
@@ -2205,7 +2205,6 @@
     }
   }
 
-<<<<<<< HEAD
   testWithChangelogCheckpointingEnabled("load the same version of pending snapshot uploading") {
     // The test was accidentally fixed by SPARK-48931 (https://github.com/apache/spark/pull/47393)
     val remoteDir = Utils.createTempDir().toString
@@ -2297,12 +2296,7 @@
     }
   }
 
-  private def sqlConf = SQLConf.get.clone()
-
-  private def dbConf = RocksDBConf(StateStoreConf(sqlConf))
-=======
   private def dbConf = RocksDBConf(StateStoreConf(SQLConf.get.clone()))
->>>>>>> ed3a9b1a
 
   def withDB[T](
       remoteDir: String,
